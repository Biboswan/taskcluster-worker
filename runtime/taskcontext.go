--- conflicted
+++ resolved
@@ -3,13 +3,11 @@
 import (
 	"fmt"
 	"io"
-<<<<<<< HEAD
 	"net/http"
 
+	"sync"
+
 	"github.com/taskcluster/taskcluster-worker/runtime/webhookserver"
-=======
-	"sync"
->>>>>>> 6510a6c2
 
 	"gopkg.in/djherbis/stream.v1"
 )
@@ -54,15 +52,11 @@
 // properties, and abortion notifications.
 type TaskContext struct {
 	TaskInfo
-<<<<<<< HEAD
 	webHookSet *webhookserver.WebHookSet
 	logStream  *stream.Stream
-=======
-	logStream *stream.Stream
-	mu        sync.RWMutex
-	status    TaskStatus
-	cancelled bool
->>>>>>> 6510a6c2
+	mu         sync.RWMutex
+	status     TaskStatus
+	cancelled  bool
 }
 
 // TaskContextController exposes logic for controlling the TaskContext.
@@ -134,7 +128,7 @@
 	c.log("[taskcluster] ", a...)
 }
 
-// Log writes a log error message from the worker
+// LogError writes a log error message from the worker
 //
 // These log messages will be prefixed "[taskcluster:error]" so it's easy to see to
 // that they are worker logs.  These errors are also easy to grep from the logs in
