--- conflicted
+++ resolved
@@ -12,13 +12,6 @@
 	go install $$(go list ./... | grep -v /vendor/)
 
 generate:
-<<<<<<< HEAD
-	go get github.com/progrium/go-extpoints
-	go get github.com/jonasfj/go-import-subtree
-	go get github.com/taskcluster/taskcluster-worker/codegen/...
-	go generate ./...
-	go fmt ./...
-=======
 	# these three tools are needed for go generate steps later...
 	go install github.com/taskcluster/taskcluster-worker/vendor/github.com/progrium/go-extpoints
 	go install github.com/taskcluster/taskcluster-worker/vendor/github.com/jonasfj/go-import-subtree
@@ -28,7 +21,6 @@
 	# we use an explicit list
 	go generate $$(go list ./... | grep -v /vendor/)
 	go fmt $$(go list ./... | grep -v /vendor/)
->>>>>>> fe999dbf
 
 rebuild: generate build test
 
